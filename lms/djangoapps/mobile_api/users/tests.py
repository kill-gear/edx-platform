--- conflicted
+++ resolved
@@ -275,7 +275,6 @@
         self.assertIn('/api/discussion/v1/courses/{}'.format(self.course.id), response_discussion_url)
 
 
-<<<<<<< HEAD
     def test_org_query(self):
         self.login()
 
@@ -305,10 +304,7 @@
         self.assertFalse(response.data[0]['course']['courseware_access']['has_access'])
 
 
-@attr('shard_2')
-=======
-@attr(shard=2)
->>>>>>> 2e8e51c3
+@attr(shard=2)
 class CourseStatusAPITestCase(MobileAPITestCase):
     """
     Base test class for /api/mobile/v0.5/users/<user_name>/course_status_info/{course_id}
