"""
Enrollment operations for use by instructor APIs.

Does not include any access control, be sure to check access before calling.
"""

import json
import logging
from django.contrib.auth.models import User
from django.conf import settings
from django.core.urlresolvers import reverse
from django.core.mail import send_mail
from django.utils.translation import override as override_language

from course_modes.models import CourseMode
from student.models import CourseEnrollment, CourseEnrollmentAllowed
from courseware.models import StudentModule
from edxmako.shortcuts import render_to_string
<<<<<<< HEAD
=======
from lms.djangoapps.grades.scores import weighted_score
from lms.djangoapps.grades.signals.signals import SCORE_CHANGED
>>>>>>> 75772d20
from lang_pref import LANGUAGE_KEY

from submissions import api as sub_api  # installed from the edx-submissions repository
from student.models import anonymous_id_for_user
from openedx.core.djangoapps.user_api.models import UserPreference

from xmodule.modulestore.django import modulestore
from xmodule.modulestore.exceptions import ItemNotFoundError
from openedx.core.djangoapps.site_configuration import helpers as configuration_helpers


log = logging.getLogger(__name__)


class EmailEnrollmentState(object):
    """ Store the complete enrollment state of an email in a class """
    def __init__(self, course_id, email):
        exists_user = User.objects.filter(email=email).exists()
        if exists_user:
            user = User.objects.get(email=email)
            mode, is_active = CourseEnrollment.enrollment_mode_for_user(user, course_id)
            # is_active is `None` if the user is not enrolled in the course
            exists_ce = is_active is not None and is_active
            full_name = user.profile.name
        else:
            mode = None
            exists_ce = False
            full_name = None
        ceas = CourseEnrollmentAllowed.objects.filter(course_id=course_id, email=email).all()
        exists_allowed = ceas.exists()
        state_auto_enroll = exists_allowed and ceas[0].auto_enroll

        self.user = exists_user
        self.enrollment = exists_ce
        self.allowed = exists_allowed
        self.auto_enroll = bool(state_auto_enroll)
        self.full_name = full_name
        self.mode = mode

    def __repr__(self):
        return "{}(user={}, enrollment={}, allowed={}, auto_enroll={})".format(
            self.__class__.__name__,
            self.user,
            self.enrollment,
            self.allowed,
            self.auto_enroll,
        )

    def to_dict(self):
        """
        example: {
            'user': False,
            'enrollment': False,
            'allowed': True,
            'auto_enroll': True,
        }
        """
        return {
            'user': self.user,
            'enrollment': self.enrollment,
            'allowed': self.allowed,
            'auto_enroll': self.auto_enroll,
        }


def get_user_email_language(user):
    """
    Return the language most appropriate for writing emails to user. Returns
    None if the preference has not been set, or if the user does not exist.
    """
    # Calling UserPreference directly instead of get_user_preference because the user requesting the
    # information is not "user" and also may not have is_staff access.
    return UserPreference.get_value(user, LANGUAGE_KEY)


def enroll_email(course_id, student_email, auto_enroll=False, email_students=False, email_params=None, language=None):
    """
    Enroll a student by email.

    `student_email` is student's emails e.g. "foo@bar.com"
    `auto_enroll` determines what is put in CourseEnrollmentAllowed.auto_enroll
        if auto_enroll is set, then when the email registers, they will be
        enrolled in the course automatically.
    `email_students` determines if student should be notified of action by email.
    `email_params` parameters used while parsing email templates (a `dict`).
    `language` is the language used to render the email.

    returns two EmailEnrollmentState's
        representing state before and after the action.
    """
    previous_state = EmailEnrollmentState(course_id, student_email)
    enrollment_obj = None
    if previous_state.user:
        # if the student is currently unenrolled, don't enroll them in their
        # previous mode

        # for now, White Labels use 'shoppingcart' which is based on the
        # "honor" course_mode. Given the change to use "audit" as the default
        # course_mode in Open edX, we need to be backwards compatible with
        # how White Labels approach enrollment modes.
        if CourseMode.is_white_label(course_id):
            course_mode = CourseMode.DEFAULT_SHOPPINGCART_MODE_SLUG
        else:
            course_mode = None

        if previous_state.enrollment:
            course_mode = previous_state.mode

        enrollment_obj = CourseEnrollment.enroll_by_email(student_email, course_id, course_mode)
        if email_students:
            email_params['message'] = 'enrolled_enroll'
            email_params['email_address'] = student_email
            email_params['full_name'] = previous_state.full_name
            send_mail_to_student(student_email, email_params, language=language)
    else:
        cea, _ = CourseEnrollmentAllowed.objects.get_or_create(course_id=course_id, email=student_email)
        cea.auto_enroll = auto_enroll
        cea.save()
        if email_students:
            email_params['message'] = 'allowed_enroll'
            email_params['email_address'] = student_email
            send_mail_to_student(student_email, email_params, language=language)

    after_state = EmailEnrollmentState(course_id, student_email)

    return previous_state, after_state, enrollment_obj


def unenroll_email(course_id, student_email, email_students=False, email_params=None, language=None):
    """
    Unenroll a student by email.

    `student_email` is student's emails e.g. "foo@bar.com"
    `email_students` determines if student should be notified of action by email.
    `email_params` parameters used while parsing email templates (a `dict`).
    `language` is the language used to render the email.

    returns two EmailEnrollmentState's
        representing state before and after the action.
    """
    previous_state = EmailEnrollmentState(course_id, student_email)
    if previous_state.enrollment:
        CourseEnrollment.unenroll_by_email(student_email, course_id)
        if email_students:
            email_params['message'] = 'enrolled_unenroll'
            email_params['email_address'] = student_email
            email_params['full_name'] = previous_state.full_name
            send_mail_to_student(student_email, email_params, language=language)

    if previous_state.allowed:
        CourseEnrollmentAllowed.objects.get(course_id=course_id, email=student_email).delete()
        if email_students:
            email_params['message'] = 'allowed_unenroll'
            email_params['email_address'] = student_email
            # Since no User object exists for this student there is no "full_name" available.
            send_mail_to_student(student_email, email_params, language=language)

    after_state = EmailEnrollmentState(course_id, student_email)

    return previous_state, after_state


def send_beta_role_email(action, user, email_params):
    """
    Send an email to a user added or removed as a beta tester.

    `action` is one of 'add' or 'remove'
    `user` is the User affected
    `email_params` parameters used while parsing email templates (a `dict`).
    """
    if action == 'add':
        email_params['message'] = 'add_beta_tester'
        email_params['email_address'] = user.email
        email_params['full_name'] = user.profile.name

    elif action == 'remove':
        email_params['message'] = 'remove_beta_tester'
        email_params['email_address'] = user.email
        email_params['full_name'] = user.profile.name

    else:
        raise ValueError("Unexpected action received '{}' - expected 'add' or 'remove'".format(action))

    send_mail_to_student(user.email, email_params, language=get_user_email_language(user))


def reset_student_attempts(course_id, student, module_state_key, requesting_user, delete_module=False):
    """
    Reset student attempts for a problem. Optionally deletes all student state for the specified problem.

    In the previous instructor dashboard it was possible to modify/delete
    modules that were not problems. That has been disabled for safety.

    `student` is a User
    `problem_to_reset` is the name of a problem e.g. 'L2Node1'.
    To build the module_state_key 'problem/' and course information will be appended to `problem_to_reset`.

    Raises:
        ValueError: `problem_state` is invalid JSON.
        StudentModule.DoesNotExist: could not load the student module.
        submissions.SubmissionError: unexpected error occurred while resetting the score in the submissions API.

    """
    user_id = anonymous_id_for_user(student, course_id)
    requesting_user_id = anonymous_id_for_user(requesting_user, course_id)
    submission_cleared = False
    try:
        # A block may have children. Clear state on children first.
        block = modulestore().get_item(module_state_key)
        if block.has_children:
            for child in block.children:
                try:
                    reset_student_attempts(course_id, student, child, requesting_user, delete_module=delete_module)
                except StudentModule.DoesNotExist:
                    # If a particular child doesn't have any state, no big deal, as long as the parent does.
                    pass
        if delete_module:
            # Some blocks (openassessment) use StudentModule data as a key for internal submission data.
            # Inform these blocks of the reset and allow them to handle their data.
            clear_student_state = getattr(block, "clear_student_state", None)
            if callable(clear_student_state):
                clear_student_state(
                    user_id=user_id,
                    course_id=unicode(course_id),
                    item_id=unicode(module_state_key),
                    requesting_user_id=requesting_user_id
                )
                submission_cleared = True
    except ItemNotFoundError:
        log.warning("Could not find %s in modulestore when attempting to reset attempts.", module_state_key)

    # Reset the student's score in the submissions API, if xblock.clear_student_state has not done so already.
    # We need to do this before retrieving the `StudentModule` model, because a score may exist with no student module.

    # TODO: Should the LMS know about sub_api and call this reset, or should it generically call it on all of its
    # xblock services as well?  See JIRA ARCH-26.
    if delete_module and not submission_cleared:
        sub_api.reset_score(
            user_id,
            course_id.to_deprecated_string(),
            module_state_key.to_deprecated_string(),
        )

    module_to_reset = StudentModule.objects.get(
        student_id=student.id,
        course_id=course_id,
        module_state_key=module_state_key
    )

    if delete_module:
        module_to_reset.delete()
    else:
        _reset_module_attempts(module_to_reset)


def _reset_module_attempts(studentmodule):
    """
    Reset the number of attempts on a studentmodule.

    Throws ValueError if `problem_state` is invalid JSON.
    """
    # load the state json
    problem_state = json.loads(studentmodule.state)
    # old_number_of_attempts = problem_state["attempts"]
    problem_state["attempts"] = 0

    # save
    studentmodule.state = json.dumps(problem_state)
    studentmodule.save()


<<<<<<< HEAD
=======
def _fire_score_changed_for_block(course_id, student, block, module_state_key):
    """
    Fires a SCORE_CHANGED event for the given module. The earned points are
    always zero. We must retrieve the possible points from the XModule, as
    noted below.
    """
    if block and block.has_score:
        cache = FieldDataCache.cache_for_descriptor_descendents(
            course_id=course_id,
            user=student,
            descriptor=block,
            depth=0
        )
        # For implementation reasons, we need to pull the max_score from the XModule,
        # even though the data is not user-specific.  Here we bind the data to the
        # current user.
        request = crum.get_current_request()
        module = get_module_for_descriptor(
            user=student,
            request=request,
            descriptor=block,
            field_data_cache=cache,
            course_key=course_id
        )
        points_earned, points_possible = weighted_score(0, module.max_score(), getattr(module, 'weight', None))
    else:
        points_earned, points_possible = 0, 0
    SCORE_CHANGED.send(
        sender=None,
        points_possible=points_possible,
        points_earned=points_earned,
        user=student,
        course_id=unicode(course_id),
        usage_id=unicode(module_state_key)
    )


>>>>>>> 75772d20
def get_email_params(course, auto_enroll, secure=True, course_key=None, display_name=None):
    """
    Generate parameters used when parsing email templates.

    `auto_enroll` is a flag for auto enrolling non-registered students: (a `boolean`)
    Returns a dict of parameters
    """

    protocol = 'https' if secure else 'http'
    course_key = course_key or course.id.to_deprecated_string()
    display_name = display_name or course.display_name_with_default_escaped

    stripped_site_name = configuration_helpers.get_value(
        'SITE_NAME',
        settings.SITE_NAME
    )
    # TODO: Use request.build_absolute_uri rather than '{proto}://{site}{path}'.format
    # and check with the Services team that this works well with microsites
    registration_url = u'{proto}://{site}{path}'.format(
        proto=protocol,
        site=stripped_site_name,
        path=reverse('register_user')
    )
    course_url = u'{proto}://{site}{path}'.format(
        proto=protocol,
        site=stripped_site_name,
        path=reverse('course_root', kwargs={'course_id': course_key})
    )

    # We can't get the url to the course's About page if the marketing site is enabled.
    course_about_url = None
    if not settings.FEATURES.get('ENABLE_MKTG_SITE', False):
        course_about_url = u'{proto}://{site}{path}'.format(
            proto=protocol,
            site=stripped_site_name,
            path=reverse('about_course', kwargs={'course_id': course_key})
        )

    is_shib_course = uses_shib(course)

    # Composition of email
    email_params = {
        'site_name': stripped_site_name,
        'registration_url': registration_url,
        'course': course,
        'display_name': display_name,
        'auto_enroll': auto_enroll,
        'course_url': course_url,
        'course_about_url': course_about_url,
        'is_shib_course': is_shib_course,
    }
    return email_params


def send_mail_to_student(student, param_dict, language=None):
    """
    Construct the email using templates and then send it.
    `student` is the student's email address (a `str`),

    `param_dict` is a `dict` with keys
    [
        `site_name`: name given to edX instance (a `str`)
        `registration_url`: url for registration (a `str`)
        `display_name` : display name of a course (a `str`)
        `course_id`: id of course (a `str`)
        `auto_enroll`: user input option (a `str`)
        `course_url`: url of course (a `str`)
        `email_address`: email of student (a `str`)
        `full_name`: student full name (a `str`)
        `message`: type of email to send and template to use (a `str`)
        `is_shib_course`: (a `boolean`)
    ]

    `language` is the language used to render the email. If None the language
    of the currently-logged in user (that is, the user sending the email) will
    be used.

    Returns a boolean indicating whether the email was sent successfully.
    """

    # add some helpers and microconfig subsitutions
    if 'display_name' in param_dict:
        param_dict['course_name'] = param_dict['display_name']

    param_dict['site_name'] = configuration_helpers.get_value(
        'SITE_NAME',
        param_dict['site_name']
    )

    subject = None
    message = None

    # see if there is an activation email template definition available as configuration,
    # if so, then render that
    message_type = param_dict['message']

    email_template_dict = {
        'allowed_enroll': (
            'emails/enroll_email_allowedsubject.txt',
            'emails/enroll_email_allowedmessage.txt'
        ),
        'enrolled_enroll': (
            'emails/enroll_email_enrolledsubject.txt',
            'emails/enroll_email_enrolledmessage.txt'
        ),
        'allowed_unenroll': (
            'emails/unenroll_email_subject.txt',
            'emails/unenroll_email_allowedmessage.txt'
        ),
        'enrolled_unenroll': (
            'emails/unenroll_email_subject.txt',
            'emails/unenroll_email_enrolledmessage.txt'
        ),
        'add_beta_tester': (
            'emails/add_beta_tester_email_subject.txt',
            'emails/add_beta_tester_email_message.txt'
        ),
        'remove_beta_tester': (
            'emails/remove_beta_tester_email_subject.txt',
            'emails/remove_beta_tester_email_message.txt'
        ),
        'account_creation_and_enrollment': (
            'emails/enroll_email_enrolledsubject.txt',
            'emails/account_creation_and_enroll_emailMessage.txt'
        ),
    }

    subject_template, message_template = email_template_dict.get(message_type, (None, None))
    if subject_template is not None and message_template is not None:
        subject, message = render_message_to_string(
            subject_template, message_template, param_dict, language=language
        )

    if subject and message:
        # Remove leading and trailing whitespace from body
        message = message.strip()

        # Email subject *must not* contain newlines
        subject = ''.join(subject.splitlines())
        from_address = configuration_helpers.get_value(
            'email_from_address',
            settings.DEFAULT_FROM_EMAIL
        )

        send_mail(subject, message, from_address, [student], fail_silently=False)


def render_message_to_string(subject_template, message_template, param_dict, language=None):
    """
    Render a mail subject and message templates using the parameters from
    param_dict and the given language. If language is None, the platform
    default language is used.

    Returns two strings that correspond to the rendered, translated email
    subject and message.
    """
    language = language or settings.LANGUAGE_CODE
    with override_language(language):
        return get_subject_and_message(subject_template, message_template, param_dict)


def get_subject_and_message(subject_template, message_template, param_dict):
    """
    Return the rendered subject and message with the appropriate parameters.
    """
    subject = render_to_string(subject_template, param_dict)
    message = render_to_string(message_template, param_dict)
    return subject, message


def uses_shib(course):
    """
    Used to return whether course has Shibboleth as the enrollment domain

    Returns a boolean indicating if Shibboleth authentication is set for this course.
    """
    return course.enrollment_domain and course.enrollment_domain.startswith(settings.SHIBBOLETH_DOMAIN_PREFIX)<|MERGE_RESOLUTION|>--- conflicted
+++ resolved
@@ -4,6 +4,7 @@
 Does not include any access control, be sure to check access before calling.
 """
 
+import crum
 import json
 import logging
 from django.contrib.auth.models import User
@@ -13,16 +14,14 @@
 from django.utils.translation import override as override_language
 
 from course_modes.models import CourseMode
-from student.models import CourseEnrollment, CourseEnrollmentAllowed
+from courseware.model_data import FieldDataCache
+from courseware.module_render import get_module_for_descriptor
 from courseware.models import StudentModule
 from edxmako.shortcuts import render_to_string
-<<<<<<< HEAD
-=======
 from lms.djangoapps.grades.scores import weighted_score
 from lms.djangoapps.grades.signals.signals import SCORE_CHANGED
->>>>>>> 75772d20
 from lang_pref import LANGUAGE_KEY
-
+from student.models import CourseEnrollment, CourseEnrollmentAllowed
 from submissions import api as sub_api  # installed from the edx-submissions repository
 from student.models import anonymous_id_for_user
 from openedx.core.djangoapps.user_api.models import UserPreference
@@ -250,6 +249,7 @@
                 )
                 submission_cleared = True
     except ItemNotFoundError:
+        block = None
         log.warning("Could not find %s in modulestore when attempting to reset attempts.", module_state_key)
 
     # Reset the student's score in the submissions API, if xblock.clear_student_state has not done so already.
@@ -272,6 +272,7 @@
 
     if delete_module:
         module_to_reset.delete()
+        _fire_score_changed_for_block(course_id, student, block, module_state_key)
     else:
         _reset_module_attempts(module_to_reset)
 
@@ -292,8 +293,6 @@
     studentmodule.save()
 
 
-<<<<<<< HEAD
-=======
 def _fire_score_changed_for_block(course_id, student, block, module_state_key):
     """
     Fires a SCORE_CHANGED event for the given module. The earned points are
@@ -331,7 +330,6 @@
     )
 
 
->>>>>>> 75772d20
 def get_email_params(course, auto_enroll, secure=True, course_key=None, display_name=None):
     """
     Generate parameters used when parsing email templates.
